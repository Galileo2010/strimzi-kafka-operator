--- conflicted
+++ resolved
@@ -3,15 +3,14 @@
 metadata:
   name: barnabas
 parameters:
-<<<<<<< HEAD
 - description: Number of Zookeper cluster nodes which will be deployed (odd number of nodes is recomended)
   displayName: Number of Zookeper cluster nodes (odd number of nodes is recomended)
   name: ZOOKEEPER_NODE_COUNT
-=======
+  required: true
+  value: "3"
 - description: Number of Kafka cluster nodes which will be deployed
   displayName: Number of Kafka cluster nodes
   name: KAFKA_NODE_COUNT
->>>>>>> fdd4791e
   required: true
   value: "3"
 - description: Volume space available for Zookeeper data, e.g. 512Mi, 2Gi.
